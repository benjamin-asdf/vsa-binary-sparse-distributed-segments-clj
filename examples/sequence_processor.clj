;;
;; just experiments
;;

(ns sequence-processor
  (:require
   [bennischwerdtner.hd.binary-sparse-segmented :as hd]
   [tech.v3.datatype :as dtype]
   [tech.v3.tensor :as dtt]
   [tech.v3.parallel.for :as pfor]
   [tech.v3.datatype.argops :as dtype-argops]
   [tech.v3.datatype.functional :as f]
   [clojure.math.combinatorics :as combo]))

;; quick associative memory
(defprotocol AssociativeAddressableMemory
  (lookup [this query-v]
          [this query-v threshold])
  (lookup* [this query-v]
           [this query-v threshold])
  (store [this v])
  (mem [this]))

(defn auto-associative-lookup
  ([m query-v] (auto-associative-lookup m query-v 0.09))
  ([m query-v threshold]
   (let [similarities
         (into [] (pmap #(hd/similarity % query-v) m))]
     (when (seq similarities)
       (let [argmax (dtype-argops/argmax similarities)]
         (when (<= threshold (similarities argmax)) (m argmax)))))))

(defn auto-associative-lookup*
  ([m query-v] (auto-associative-lookup* m query-v 0.09))
  ([m query-v threshold]
   (let [similarities
         (into [] (pmap #(hd/similarity % query-v) m))]
     (map m
          (map first
               (filter (comp #(< threshold %) second)
                       (map-indexed vector similarities)))))))

(defn auto-associative-store [m v]
  (assert (hd/hv? v))
  (conj m v))

;; there is literature on how to make this smarter,
;; in particular in a `sparse distributed memory`, you don't grow the memory with every new item
;;
(defn ->auto-a-memory
  []
  (let [m (atom [])]
    (reify
      AssociativeAddressableMemory
      (lookup [this query-v]
        (auto-associative-lookup @m query-v))
      (lookup [this query-v threshold]
        (auto-associative-lookup @m query-v threshold))
      (lookup* [this query-v]
        (auto-associative-lookup* @m query-v))
      (lookup* [this query-v threshold]
        (auto-associative-lookup* @m query-v threshold))
      (store [this v] (swap! m auto-associative-store v) this)
      (mem [this] @m))))

(def auto-a-memory (->auto-a-memory))

(defn known
  "Cleanup x with the autoassociative memory."
  ([x] (known x 0.09))
  ([x threshod]
   (lookup auto-a-memory x threshod)))

(defn remember-soft
  ([x] (remember-soft x 0.9))
  ([x threshod]
   (when-not (known x threshod) (store auto-a-memory x))
   x))

(defn remember [x] (store auto-a-memory x) x)

;; Make a quick book keeping implementation:

(def hyper-symbols-symbols
  ["🐂" "🐛" "🚌" "Ψ" "Ϟ" "🪓" "🌈"])

(let [lut (atom {})]
  ;; "encountering a symbol" since symbol and value are
  ;; interchangeable in hdc (Kanerva 2009), why not
  ;; simply call it `prototype`
  ;;
  (defn ->prototype
    "This also stores the symbol in content addressable memeory.

  [[known]] will return the cleaned up symbol.
  "
    [sym]
    (or (@lut sym)
        (let [v (hd/->hv)
              _ (swap! lut assoc sym v)]
          ;; !
          ;; (always a new vec, we just created it)
          (remember v)
          v)))
  (defn cleanup-lookup-verbose
    ([query-v] (cleanup-lookup-verbose query-v 0.09))
    ([query-v threshold]
     (->> (map (fn [[k v]]
                 {:k k
                  :similarity (hd/similarity v query-v)
                  :v v})
            @lut)
          (filter (comp #(<= threshold %) :similarity))
          (sort-by :similarity (fn [a b] (compare b a))))))
  (defn cleanup-lookup-value
    [query-v]
    (some->> (cleanup-lookup-verbose query-v)
             first
             :k))
  (defn cleanup-mem [] @lut))

(defn cleanup*
  ([query-v] (cleanup* query-v 0.09))
  ([query-v threshold]
   (map :k (cleanup-lookup-verbose query-v threshold))))

(defn mix1 [a b]
  (hd/thin (hd/bundle (->prototype a) (->prototype b))))

(defn ->record
  [kvps]
  (hd/thin (apply hd/bundle
             (for [[k v] kvps] (hd/bind k v)))))

(comment
  (let [a (hd/->hv)
        b (hd/->hv)
        ab (hd/thin (hd/bundle a b))
        auto-a-memory [a b ab]]
    (= a (auto-associative-lookup auto-a-memory a))))

(comment
  (known (remember (->prototype :a)))
  (known (hd/->hv)))


(defn sequence-marker-1 [k] (hd/->hv))

(def sequence-marker (memoize sequence-marker-1))

(defn ->sequence
  [& xs]
  ;; doesn't allow making lists of noisy sutff ig. Was
  ;; just an attempt... But in principle showcases that
  ;; you can represent sequences with random markers as
  ;; bind (that is equivalent to a random projection
  ;; for each position in this implementation)
  ;;
  (run! (fn [x] (when-not (known x 0.9) (remember x))) xs)
  (hd/thin (apply hd/bundle
             (map-indexed (fn [i x]
                            (hd/bind x (sequence-marker i)))
                          xs))))

;; seq is basically a set where the keys correspond to indices
;; retrieving is the same as with a record

(defn h-nth [hsx idx]
  (hd/unbind hsx (sequence-marker idx)))

(defn h-seq? [exp]
  ;; can also be `:nothing`
  ;; doesn't count as seq here atm
  (and
   (hd/hv? exp)
   (known (h-nth exp 0))))

(defn clj->vsa
  [obj]
  (cond (map? obj) (->record (map (fn [[k v]] [(clj->vsa k)
                                               (clj->vsa
                                                 v)])
                               obj))
        (or
         (list? obj)
         (vector? obj))
          ;; you need to make a decision about
          ;; how to deal with the empty sequence
          (if (empty? obj)
            (->prototype :nothing)
<<<<<<< HEAD

            (apply ->sequence (map clj->vsa obj)))

=======
            (apply ->sequence (map clj->vsa obj)))
>>>>>>> 32d74759
        (hd/hv? obj) obj
        ;; there would be alternative ways to do this
        ;; (symbol? obj) (clj->vsa {:symbol
        ;; (->prototype obj)})
        ;; (symbol? obj) (->prototype obj)
        :else (->prototype obj)))




(defn unroll
  [hxs]
  (take-while
   identity
   (map known (map #(h-nth hxs %) (range)))))

(defn unroll-tree
  [hsx]
  (map (fn [x]
         (if (h-seq? x)
           (unroll-tree x)
           x))
       (unroll hsx)))

(defn walk-cleanup
  [form]
  (letfn
    [(f [e]
       (if (hd/hv? e) (cleanup-lookup-value e) (map f e)))]
    (map f form)))

;;
;; A - Ambiguity primitives
;;
;;
;;

(defn mix
  ([a] a)
  ([a b & args] (hd/thin (apply f/+ a b args)))
  ([a b] (hd/thin (hd/bundle a b))))

(def possibly mix)

(comment
  (hd/similarity (mix (->prototype :a)
                      (->prototype :b)
                      (->prototype :c)
                      (->prototype :d))
                 (->prototype :d))
  0.29)

(def neither (fn [a b] (hd/bind a b)))

(def roughly
  (fn [a amount-of-a] (hd/weaken a (- 1 amount-of-a))))

(defn mostly
  ([a b] (mostly a b 0.3))
  ([a b amount-of-b]
   (hd/thin (hd/bundle a (roughly b amount-of-b)))))

(defn never [e b]
  (hd/thin (f/- e b)))

(def impossibly never)

(comment
  (hd/similarity (impossibly (mix (->prototype :a)
                                  (->prototype :b)
                                  (->prototype :c)
                                  (->prototype :d))
                             (->prototype :d))
                 (->prototype :d))
  0.0


  (let [coin (mix (->prototype :heads) (->prototype :tails))]
    [(cleanup* coin)
     (cleanup* (never coin (->prototype :tails)))]

    ;; [(:heads :tails) (:heads)]

    (let [coin
          (mostly
           (->prototype :heads)
           (->prototype :tails) 0.05)]
      [(cleanup* coin)]))
  [(:heads)]


  ;; now if you use a higher threshold for cleanup:
  ;; => it would be quite interesting to modify the threshold dynamically
  ;;
  (let [coin
        (mostly
         (->prototype :heads)
         (->prototype :tails) 0.3)]
    [(hd/similarity coin (->prototype :heads))
     (hd/similarity coin (->prototype :tails))
     [(cleanup* coin)
      (cleanup* coin 0.2)
      (cleanup* (impossibly coin (->prototype :tails)))]])

  ;; [0.87 0.14 [(:heads :tails) (:heads) (:heads)]]

  )


;; a.k.a. a and b's N-space circles (with width threshold) overlap
;;
;; ... or there is a point c in the memory between the 2?
;;
;; (defn necessarily [a b threshold])

(defn non-sense [] (hd/->hv))

;; I think there is something deep about the concept that
;; non-sense and gensym are the same operation
(def create non-sense)

(defn make-hyper [op] (with-meta op {:hyper-fn true}))
(defn mark-hyper [v]
  (alter-meta! v assoc :hyper-fn true)
  (alter-var-root v make-hyper))

(do
  (mark-hyper #'mix)
  (mark-hyper #'possibly)
  (mark-hyper #'neither)
  (mark-hyper #'roughly)
  (mark-hyper #'mostly)
  (mark-hyper #'never)
  (mark-hyper #'impossibly)
  (mark-hyper #'non-sense)
  (mark-hyper #'create))

;;
;; A II - prototypes
;;
;;
;;


;;
;; B - The means of combination
;;
;;

(defn h-first [hsx]
  (hd/unbind hsx (sequence-marker 0)))

;; basically substitute the keys in the record with n - 1
(defn h-rest [hsx]
  (let
      ;; that's what it boils down to anyway I think
      [r (rest (unroll hsx))]
    (apply ->sequence r)))

(defn pair [a b]
  (->sequence a b))

(do
  (mark-hyper #'h-first)
  (mark-hyper #'h-rest)
  (mark-hyper #'pair)
  (mark-hyper #'->sequence)
  (mark-hyper #'unroll))


;; the primitives of key-value pairs

(def bind hd/bind)
(def inverse hd/inverse)
(def unbind hd/unbind)
(def release unbind)

(defn ->struct [kvps])

(do
  (mark-hyper #'bind)
  (mark-hyper #'inverse)
  (mark-hyper #'unbind)
  (mark-hyper #'release)
  (mark-hyper #'h-first)
  (mark-hyper #'h-rest)
  (mark-hyper #'pair))


(comment
  (walk-cleanup (unroll (h-rest (pair (->prototype :a) (->prototype :b)))))
  ;; (:b)

  (cleanup* (h-first (h-rest (pair (->prototype :a) (->prototype :b)))))
  ;; (:b)

  )


;;
;; C - analogies / templates / frames
;;
;; the means of abstraction
;;
;; wip ...
;;

(defn substitute [e k v])

;;
;; I
;;
;; ================
;; The Expression
;; ================
;;
;; In hyperlisp, expressions are hypervectors
;;
;; The evaluator
;; -----------------------------------
;;
;; exp is a symbol: lookup in the environment
;;
;; exp is if: Evaluate the condition, lookup the condition in the clj memeory,
;;            for each truthy branch, evaluate the consequence
;;            fore each falsy branch, evaluate the alternative
;;         evaluate to the superposition of the outcomes
;;
;; exp is let: Evaluate the bindings, augment the environment, evaluate the body
;;
;; exp is lambda: Return a hypervector that represents the lambda
;;
;; exp is a sequence: Evaluate the first element and treat it as a function
;;                    Evaluate the rest of the elements and treat them as arguments
;;
;;
;;             if the operator is a primitive, apply the primitive, with the clj values from cleanup memory
;;             if the operator is hyper-fn, do not cleanup to clj, else the same
;;
;;                Do this with all 'argument branches' (cartisian product of possible arguments in this implementation)
;;
;;             if the operator is a lambda, evaluate the lambda
;;
;;               To eval a lambda:
;;                 augment the environment with the parameters and arguments
;;                 evaluate the body with the new environment
;;
;;             The result is the superposition of the outcomes
;;
;;
;;
;; if the exp is anything else, it evaluates to itself
;;
;;
;;


;;
;; the *h-environment* could be a sparse distributed memory ?
;;
;; here, I will make the h-enviroment be hypervector map
;; (a set of key value bound pairs like `->record`)
;;
;;
(def ^:dynamic *h-environment* nil)

(declare h-apply)

(declare h-eval)

(defn start-symbol
  [exp]
  (and (h-seq? exp)
       (cleanup-lookup-value (known (h-nth exp 0)))))

(def special? '#{if let lambda})

(defn let? [exp] (= 'let (start-symbol exp)))
(defn lambda? [exp] (= 'lambda (start-symbol exp)))
(defn if? [exp] (= 'if (start-symbol exp)))
(defn branch? [exp] (= 'branch (start-symbol exp)))

(defn augment-environment
  "Returns a new environment with a binding for k->v added."
  [env k v]
  (hd/bundle env (hd/bind k v)))

(defn eval-let
  ([exp] (eval-let exp *h-environment*))
  ([exp env]
   (let [bindings (for [[k v] (partition
                                2
                                (unroll (known (h-nth exp
                                                      1))))]
                    [(known k) (h-eval v env)])
         body (known (h-nth exp 2))
         new-env
           (if bindings
             (hd/thin
               (reduce (fn [env [k v]]
                         (augment-environment env k v))
                 env
                 bindings))
             env)]
     (h-eval body new-env))))




(comment
  ;; let makes an environment, the evaluator looks up what is bound
  (cleanup*
   (h-eval
    (clj->vsa ['let ['a 100 'b 200] 'a])
    (non-sense)))

  ;; mix primitives work of course
  (cleanup*
   (h-eval
    (clj->vsa ['let ['a [mix 50 20] 'b 200] 'a])
    (create)))
  ;; (20 50)


  ;; and here is something thought provoking:

  (cleanup*
   (h-eval
    (clj->vsa
     ['let ['b 5]
      ['let
       ['b 200]
       'b]])
    (create)))
  ;; (200 5)

  ;; instead of shadowing, the enivronment creates a superposition of values

  ;; and the ambiguity primitives work as expected:

  (cleanup*
   (h-eval
    (clj->vsa
     ['let ['b 5]
      ['let
       ['b 200]
       [never 'b 200]]])
    (create)))
  ;; (5)


  (cleanup*
   (h-eval
    (clj->vsa ['let ['b 5] ['lambda [] 'b]])
    (create)))

  ;; this is a lambda that captures the environment


  (def thelambda (h-eval (clj->vsa ['let ['b 5] ['lambda [] 'b]]) (create)))
  ;; hyperlambdas are hypervectors
  thelambda
  ;; #tech.v3.tensor<int8>[10000]
  ;; [0 0 0 ... 0 0 0]


  ;; hyperlambdas have a body, environment and parameters

  (cleanup* (procedure->body thelambda))
  ;; (b)

  (procedure->environment thelambda)
  ;;   #tech.v3.tensor<int8>[10000]
  ;; [0 0 0 ... 0 0 0]

  ;; the env is just a hypervector representing a map (hypermap ?)
  (cleanup*
   (hd/unbind
    (procedure->environment thelambda)
    (clj->vsa 'b)))
  ;; (5)

  ;; calling a hyperlambda:
  (cleanup* (h-eval (clj->vsa [thelambda])))
  ;; (5)


  ;; messing with the environment:

  ;; Lambda objects only take the environment into account
  ;; that they are created with
  ;; (no binding of dynamic vars)
  (cleanup* (h-eval (clj->vsa ['let ['b 100] [thelambda]])))
  ;; (5)

  ;; lol, creating hyperlambda with superposition of environments and calling it:

  (cleanup*
   (h-eval (clj->vsa [['let ['b 5]
                       ['let ['b 100]
                        ['lambda [] 'b]]]])))

  ;; (100 5)

  ;; and now b + 100 means 2 things:

  (cleanup*
   (h-eval (clj->vsa [['let ['b 5]
                       ['let ['b 100]
                        ['lambda [] [+ 100 'b]]]]])))
  ;; (200 105)


  ;; redefine coin:

  (def coin-hyper
    (h-eval (clj->vsa ['let ['coin [mix :heads :tails]]
                       ['lambda [] 'coin]])))

  ;; this is a hypervector
  coin-hyper
  ;;   #tech.v3.tensor<int8>[10000]
  ;; [0 0 0 ... 0 0 0]

  ;; and the evaluator can call it as function,

  (h-eval (clj->vsa [coin-hyper]))

  ;;   #tech.v3.tensor<int8>[10000]
  ;; [0 0 0 ... 0 0 0]

  ;; the ouctome is a hypervector
  ;; .. that represents the superposition of multiple symbols:

  (cleanup* (h-eval (clj->vsa [coin-hyper]) (create)))
  ;; (:heads :tails)


  ;; never heads:
  (cleanup*
   (h-eval
    (clj->vsa
     [never [coin-hyper] :heads])
    (create)))
  ;; (:tails)


  ;; this results in value that is possibly heads or tails or foo
  (cleanup*
   (h-eval
    (clj->vsa [possibly [coin-hyper] :foo])
    (create)))

  ;; (:foo :heads :tails)


  ;; a mix of lambdas is also a thing:

  (cleanup*
   (h-eval
    (clj->vsa [[mix
                ['lambda ['a] [* 2 'a]]
                ['lambda ['a] [* 10 'a]]]
               10])))
  ;; (20 100)

  (cleanup*
   (h-eval
    (clj->vsa
     [[mix ['lambda ['a] [* 2 'a]]
       ['lambda ['a]
        [[mix + - *] 10 'a]]] 10])))


  ;; (20 0 100)

  (cleanup*
   (h-eval
    (clj->vsa
     [[mix ['lambda ['a] [* 2 'a]]
       ['lambda ['a]
        [[mix + - *] 5 'a]]] 10])))

  ;; (20 50 15 -5)

  (cleanup* (h-eval (clj->vsa [[mix + - *] 10 10])))
  (20 100 0)


  ;; (100 20 0)


  (cleanup*
   (h-eval
    (clj->vsa
     ['let ['outcome
            [['lambda []
              ['if [possibly true false]
               :heads :tails]]]]
      [impossibly 'outcome :tails]])))
  (:heads))

(defn lambda-expr->parameters [exp] (known (h-nth exp 1)))
(defn lambda-expr->body [exp] (known (h-nth exp 2)))

;; Idea 1:
;;
;; eval lambda returns a function, capturing the `environment`
;;
;; Idea 2:
;; eval lambda returns a hypervector
;; that is a record of {:env :parameters :body}
;;
;; -> There is somehow the notion here that 2 hyperlambdas become similar,
;; when their parameters are similar.
;; I feel like there is something we can observe in cognition perhaps.
;; That we find the overlaps between the roles of templates/frames/transformations.
;; E.g. the role of honey on bread, there is something about this honey that is similar
;; to the role of lava on stone.
;;
;;

#_(defn eval-lambda
  [exp environment]
  (let [parameters (lambda-expr->parameters exp)
        body (lambda-expr->body exp)]
    (with-meta
      (fn [& arguments]
        (let [new-env
              (hd/thin
               (reduce (fn [env [k v]]
                         (augment-environment env k v))
                       environment
                       (map vector parameters arguments)))]
          (binding [*h-environment* new-env]
            (h-eval body))))
      {:hyper-fn true})))

(defn eval-lambda
  [exp environment]
  ;; I need the env in the memory, else it get's to
  ;; dirty for what I want to do
  (remember-soft environment 0.9)
  (let [parameters (lambda-expr->parameters exp)
        body (lambda-expr->body exp)
        lambda (clj->vsa {:body body
                          :compound-procedure? true
                          :environment environment
                          :parameters parameters})]
    (remember-soft lambda 0.9)
    lambda))

;; reference:
;; https://mitp-content-server.mit.edu/books/content/sectbyfn/books_pres_0/6515/sicp.zip/full-text/book/book-Z-H-26.html#%25_idx_4236
;;
(defn extend-environment
  [variables values environment]
  (hd/thin
   (reduce
    (fn [env [k v]] (augment-environment env k v))
    environment
    (map vector variables values))))

(defn procedure->body [proc] (known (hd/unbind proc (clj->vsa :body))))

(defn procedure->parameters [proc]
  (map known (unroll (known (hd/unbind proc (clj->vsa :parameters))))))

(defn procedure->environment [proc]
  (known
   (hd/unbind proc (clj->vsa :environment))))

(defn eval-compound-procedure
  [proc arguments]
  (let [new-env (extend-environment
                 (procedure->parameters proc)
                arguments
                ;; this can be nil, then every thing
                ;; is free variables
                (or (procedure->environment proc)
                    (non-sense)))]
    (h-eval (procedure->body proc) new-env)))

(defn variable?
  [exp]
  (symbol? (cleanup-lookup-value exp)))

(defn lookup-variable [exp env]
  (hd/unbind env exp))

(defn fabricate-environment
  [kvps]
  (hd/thin
   (reduce (fn [env [k v]]
             (augment-environment env
                                  (clj->vsa k)
                                  (clj->vsa v)))
           (hd/->hv)
           kvps)))

;; II
;;
;; ======================
;; Multi expressions and branches
;; ======================
;;
;; In hyperlisp,
;;
;; - expressions can evaluate to more than 1 thing (multi symbols)
;; - the `if` expression returns a superposition of the outcome of branches
;; - the `apply` returns a superposition of possible argument lists
;;
;;

(defn branches [exp]
  (cleanup* exp))

(defn condition->branches [condition]
  ;; everything above threshold comes out of the thing
  (branches condition))

(defn if-condition [exp]
  (known (h-nth exp 1)))
(defn if-consequence [exp]
  (known (h-nth exp 2)))
(defn if-alternative [exp]
  (known (h-nth exp 3)))

(defn h-truthy? [o]
  ;; Alternatively,
  ;; could be 'known?'
  ;;
  (if
      (= :nothing o)
      false
      (when o true)))

(defn eval-if
  ([exp] (eval-if exp *h-environment*))
  ([exp env]
   (let [branches (condition->branches
                    (h-eval (if-condition exp) env))]
     ;; to thin or not to thin is a question
     ;; Because you lose precision
     ;;
     (if-not (seq branches)
       ;; that would be an error?
       (non-sense)
       (hd/thin (apply hd/bundle
                  (for [branch branches]
                    (if (h-truthy? branch)
                      (h-eval (if-consequence exp) env)
                      (h-eval (if-alternative exp)
                              env)))))))))

(defn
  branch->antecedent
  [exp]
  (known (h-nth exp 1)))

(defn
  branch->postcedent
  [exp]
  (known (h-nth exp 2)))

;; do you return a sequence of outcomes?
;; or a superposition of outcomes?
(defn eval-branch
  [exp env]
  (let [antecedent (h-eval (branch->antecedent exp) env)
        postcedent (h-eval (branch->postcedent exp))
        collapsed-branches (lookup* auto-a-memory
                                    antecedent
                                    ;; dynamic threshold
                                    ;; would be
                                    ;; interesting
                                    0.1)]
    ;; [collapsed-branches
    ;;  antecedent
    ;;  postcedent]
    (hd/thin (apply hd/bundle
               (for [collapsed collapsed-branches]
                 (h-apply postcedent [collapsed] env))))))

(defn h-eval
  ([exp] (h-eval exp (or *h-environment* (non-sense))))
  ([exp env]
   (cond
     ;;
     ;; possiblity: I. hyper eval looks up
     ;; hypervectors in the cleanup memeory
     ;;
     ;; possiblity: II. hyper eval ruturns hdv, for an
     ;; hdv
     ;;
     ;;
     (branch? exp) (eval-branch exp env)
     (lambda? exp) (eval-lambda exp env)
     (if? exp) (eval-if exp env)
     (let? exp) (eval-let exp env)
     (h-seq? exp)
     (let [lst (unroll exp)]
       (h-apply (h-eval (first lst) env)
                (into [] (map #(h-eval % env) (rest lst)))
                env))
     (variable? exp) (lookup-variable exp env)
     ;; (self-evaluating? exp)
     :else exp)))

(def primitive-op? ifn?)

(defn compound-procedure?
  [op]
  (boolean (known (hd/unbind op (clj->vsa :compound-procedure?)))))

(defn primitive-type
  [op]
  (cond (:hyper-fn (meta op)) :hyper-fn
        (ifn? op) :primitive))

;;
;; A cartesian-product arg-branches implementations
;; Different versions are thinkable
;;
(defn arg-branches [arguments]
  (let [arglists (map cleanup* arguments)]
    (apply combo/cartesian-product arglists)))

(defn h-apply
  ([op arguments] (h-apply op arguments *h-environment*))
  ([op arguments env]
   (let [primitive-outcomes
           (for [op (branches op)]
             (clj->vsa (case (primitive-type op)
                         :primitive
                           ;; (+ 1 2 3)
                           (hd/thin
                             (apply hd/bundle
                               ;; (+ (mix1 1 10) 20)
                               (let [branches (arg-branches
                                                arguments)]
                                 (if (seq? branches)
                                   (for [branch branches]
                                     (clj->vsa (apply op
                                                 branch)))
                                   [(clj->vsa (op))]))))
                         :hyper-fn (apply op arguments))))
         compound-outcomes
           (doall (map #(eval-compound-procedure %
                                                 arguments)
                    (filter compound-procedure?
                            (lookup* auto-a-memory op 0.3))))]
     (if-not (seq (concat primitive-outcomes
                          compound-outcomes))
       ;; guess that's an error
       (non-sense)
       (hd/thin (apply hd/bundle
                  (concat primitive-outcomes
                          compound-outcomes)))))))

;;
;;
;; III. The reader
;;
;; This is for convinience.
;;
;;
;; - Clojure sets become a sumset (bundle).
;; - Clojure maps become a sumset of bound pairs.
;; - Clojure vectors become a hyper sequence.
;;

(defn set-expr [exp]
  (into [possibly] exp))

(defn map-expr [exp]
  (into
   [mix]
   (for [[k v] exp]
     [bind k v])))

(defn vec-expr [exp]
  (into [->sequence] exp))

(defn analyse-expression
  [clj-exp]
<<<<<<< HEAD
  (cond (set? clj-exp) (set-expr (map analyse-expression
                                   clj-exp))
        (map? clj-exp) (map-expr
                         (map (fn [[k v]]
                                [(analyse-expression k)
                                 (analyse-expression v)])
                           clj-exp))
        (vector? clj-exp) (vec-expr (map analyse-expression
                                      clj-exp))
        (seqable? clj-exp)
          (into [] (map analyse-expression clj-exp))
        ;; guess I'm kludgin it up, but hey clj meta
        ;; data and namespaces are simply amazing
        :else (let [hypersymbols
                      (into {}
                            (map #(update % 1 deref)
                              (filter (fn [[sym v]]
                                        (when (var? v)
                                          (:hyper-fn
                                            (meta (deref
                                                    v)))))
                                (ns-map *ns*))))]
                (or (hypersymbols clj-exp) clj-exp))))
=======
  (cond
    (set? clj-exp) (set-expr (map analyse-expression
                                  clj-exp))
    (map? clj-exp)
    (map-expr (map (fn [[k v]] [(analyse-expression k)
                                (analyse-expression v)])
                   clj-exp))
    (and (list? clj-exp) (= 'let (first clj-exp)))
    (list 'let
          (into []
                (map analyse-expression (nth clj-exp 1)))
          (analyse-expression (nth clj-exp 2)))

    (and (list? clj-exp) (= 'lambda (first clj-exp)))
    (list 'lambda
          (into []
                (map analyse-expression (nth clj-exp 1)))
          (analyse-expression (nth clj-exp 2)))

    (and (list? clj-exp) (= 'fn (first clj-exp)))
    (eval clj-exp)

    (vector? clj-exp) (vec-expr (map analyse-expression
                                     clj-exp))
    (list? clj-exp)
    (into [] (map analyse-expression clj-exp))

    ;; guess I'm kludgin it up, but hey clj meta
    ;; data and namespaces are simply amazing
    :else (let [hypersymbols
                (into {}
                      (filter
                       (fn [[sym v]]
                         (when (var? v)
                           (:hyper-fn (meta v))))
                       (ns-map *ns*)))]
            (or
             (hypersymbols clj-exp)
             clj-exp))))
>>>>>>> 32d74759

(defn h-read [clj-exp]
  (clj->vsa (analyse-expression clj-exp)))

(defmacro h-read-code
  [code]
  `(h-read '~code))

(comment
  (analyse-expression '#{a b c})
  ;; [possibly a c b]

  (cleanup*
   (h-eval
    (clj->vsa
     ['let ['a 10 'b 20]
      (analyse-expression '#{a b})])))

  (cleanup*
   (hd/unbind
    (h-eval (clj->vsa (analyse-expression {:a 10 :b 20})))
    (->prototype :a)))
  ;; (10)

  (cleanup*
   (hd/unbind
    (h-eval (h-read {:a 100 :b 'lol}))
    (->prototype :a)))
  ;; (100)


  (cleanup*
   (hd/unbind
    (h-eval
     (h-read-code
      {:a 100 :b lol}))
    (clj->vsa :a)))

  ;; (100)

  (cleanup* (h-eval (h-read-code (let [a 100] a))))
  ;; (100)

  ;; ... is the same:
  (cleanup*
   (h-eval
    (h-read '(let [a 100] a))))

  ;; and it is hyperlisp:

  (cleanup*
   (h-eval
    (h-read-code
     (let [a 100]
       (let [a 200]
         a)))))
  ;; (200 100)

  (cleanup*
   (h-eval
    (h-read-code
     (let [a 100]
       (let [a 200]
         (mix
          (+ a a)
          (* a a)))))))


  ;; .. yay this is hyperlisp code now
  (cleanup* (h-eval (h-read-code (mix :a :b))))
  ;; (:b :a)

  (analyse-expression '(let [a #{10 20} b {:a #{20 100}}]))

  (cleanup*
   (h-eval
    (h-read-code
     (let [a #{10 20}] a))))


  ;; I discovered that in this configuration the elements of the possiblity mix
  ;; become just thresholdy likely
  ;;
  ;; Then, it depends on the environment seed what the outcome is.
  ;; Quite fascinating.
  ;;
  ;; Playing around with thresholds and 'perspectives' comes to mind as one of the next steps.
  ;; Perhaps a mechanism might find a perpective vector that splits 2 concepts and so forth.
  ;;

  (def seed-with-3-outcomes seed)
  (def seed-with-2-outcomes seed)
  (def seed (hd/->seed))

  ;; after I defined the seeds, the outcome is deterministic:

  [(cleanup* (h-eval (h-read-code
                      (let [a #{10 20} b :c] (possibly b a)))
                     seed-with-3-outcomes))
   (cleanup* (h-eval (h-read-code
                      (let [a #{10 20} b :c] (possibly b a)))
                     seed-with-2-outcomes))]

  ;; [(:c 10 20) (:c 20)]


  (walk-cleanup (unroll (h-eval (clj->vsa [->sequence 1 2 3]))))
  (walk-cleanup (unroll (h-eval (clj->vsa (analyse-expression [1 2 3])))))
<<<<<<< HEAD

  (walk-cleanup (unroll (h-eval (h-read-code [1 2 3]))))
  ;; (1 2 3)
=======
>>>>>>> 32d74759

  (walk-cleanup (unroll (h-eval (h-read-code [1 2 3]))))
  ;; (1 2 3)

  (cleanup*
   (h-eval
    (h-read-code
     (let [a [1 2 3]]))))

  )

(comment
  (cleanup*
   (h-apply
    (->prototype +)
    (unroll
     (clj->vsa (into [] (range 3))))))
  ;; (3)
  3
  (cleanup*
   (h-apply
    (mix1 + -)
    (unroll (clj->vsa [1 2 3]))))
  ;; (6 -4)
  ;; (-4 6)
  (cleanup*
   (h-eval (mix1 10 20)))
  ;; (10 20)
  (cleanup*
   (h-eval
    (clj->vsa
     ['if true 30 :bananas])))
  ;; (30)
  (cleanup*
   (h-eval
    (clj->vsa
     ['if (mix1 10 20) 30 :bananas])))
  ;; (30)
  (cleanup*
   (h-eval
    (clj->vsa
     ['if
      (mix1 10 false)
      30
      :bananas])))
  ;; (30 :bananas)

  (seq? (list 1 2 3))
  (seq? [1 2 3])
  (seqable? [1 2 3])
  (seqable? "fo"))

(comment
  (cleanup* (h-eval (clj->vsa [+ 20 5])))
  ;; (25)

  (cleanup*
   (h-eval (clj->vsa [(fn [a b]
                        (+ (inc a) b)) 20 5])))
  ;; (26)
  (cleanup*
   (h-eval (clj->vsa [(mix1
                       (fn [a b] (+ (inc a) b))
                       (fn [a b] (+ a a)))
                      20 5])))
  ;; (40 26)

  ;; to drive this home:

  (def both-dec-and-inc (mix1 dec inc))

  (cleanup* (h-eval (clj->vsa [both-dec-and-inc 7])))
  ;; (6 8)

  (cleanup* (h-eval (clj->vsa [both-dec-and-inc (mix1 5 7)])))
  ;; (8 4 6)

  (cleanup* (h-eval (clj->vsa [both-dec-and-inc (mix1 10 20)])))
  ;; (21 19 11 9)

  (def f1 (fn [a b] (+ (inc a) b)))
  (def f2 (fn [a b] (+ a a)))

  (hd/similarity (mix1 f1 f2) (->prototype f1))

  ;; this code is similar...
  (hd/similarity
   (clj->vsa ['if :b :c])
   (clj->vsa [:a :b :c])))

(comment
<<<<<<< HEAD

=======
>>>>>>> 32d74759
  ;; => (6)
  (h-eval
   (clj->vsa [(mix1 - +) 1 2 3]))
  ;; => (6 -4)
  (h-eval
   (clj->vsa [+ 1 2 (mix1 3 30)]))
  ;; => (6, 33)
  (cleanup*
   (h-eval
    (clj->vsa
     ['if [mix true false] :a :b])
    (create)))
  ;; (:b :a)
  )

(comment
  ;; hyperlisps 'collapse' primitive 'branch'
  ;; looks up e in the associative memory,
  ;; branch function is called called for each known hdv
  ;;
  ;; So 'certainty' and branching are 2 sides of the same coin
  ;;
  ;; Or 'measurement'

<<<<<<< HEAD
  )
=======
  (cleanup*
   (hd/unbind
    (h-eval
     (h-read-code
      (branch
       (mix :a :b)
       (fn [it] {:foo it})))
     (hd/->seed))
    (clj->vsa :foo)))

  (cleanup*
   (hd/unbind (h-eval (h-read-code {:foo :bar})
                      (hd/->seed))
              (clj->vsa :foo)))


  ;; ----------------------
  ;; collapse primitives
  ;; ----------------------

  (cleanup*
   (hd/unbind
    (h-eval (h-read-code
             (branch (mix :a :b)
                     (lambda [it] {:foo it})))
            (hd/->seed))
    (clj->vsa :foo)))
  ;; (:b :a)


  ;; maybe apply is sufficient for a branch primitive though:
  (cleanup*
   (h-eval
    (h-read-code
     ((fn [it] it) (mix 10 20)))))
  ;; (20 10)
  ;; .. this does the same thing basically atm

  (cleanup*
   (hd/unbind
    (h-eval
     (h-read-code
      ((fn [it] {:foo it}) (mix :a :b))))
    (clj->vsa :foo)))
  ;; (:a :b)

  )

(comment
  (def spread-butter
    (h-read-code
     (lambda
      (bread butter)
      {:bread bread
       :butter butter})))

  (def output (h-eval (clj->vsa
                       [spread-butter :bread :honey])))

  (cleanup*
   (hd/unbind output (clj->vsa :butter)))
  ;; (:honey)
  )

(comment
  (def seed+water->plant
    '(lambda
      (seed water kind)
      {:plant kind}))

  (do
    (defn ergo [antecedent postcedent]
      (bind antecedent postcedent))
    (mark-hyper #'ergo))

  (h-read-code (ergo (mix :seed :water) :plant))

  (cleanup*
   (hd/unbind
    (h-eval (h-read-code (ergo (mix :seed :water) :plant)))
    (hd/unbind
     (hd/unbind
      (h-eval (h-read-code
               {:seed :seed-a :water :water}))
      (clj->vsa :seed-a))
     (clj->vsa :water))))

  (let [m (h-eval (h-read-code
                   {:a 10 :b 20}))]
    (cleanup*
     (hd/unbind m (hd/bundle
                   (clj->vsa :a)
                   (clj->vsa :b)))))


  (let [m (h-eval (h-read-code
                   (ergo (mix :a :b) :c)))]
    (cleanup*
     (hd/unbind m
                (hd/bundle
                 (clj->vsa :a)
                 (clj->vsa :b)))))
  ;; (:c)

  (cleanup*
   (h-eval
    (h-read-code
     (release
      (ergo (mix :seed :water) :plant)
      (mix :seed :water)))))
  ;; (:plant)

  (cleanup-lookup-verbose
   (h-eval
    (h-read-code
     (release
      (ergo (mix :seed :water) :plant)
      (mix :seed)))))

  (cleanup-lookup-verbose
   (h-eval
    (h-read-code
     (release
      (ergo (mix :seed :water) :plant)
      (mix :seed :water)))))

  (cleanup-lookup-verbose
   (h-eval
    (h-read-code
     (let [water :water]
       (release
        (ergo (mix :seed :water) :plant)
        (mix water :seed))))))

  (cleanup-lookup-verbose
   (h-eval
    (h-read-code
     (release (ergo (mix :seed :water) :plant) :seed)))))
>>>>>>> 32d74759
<|MERGE_RESOLUTION|>--- conflicted
+++ resolved
@@ -188,13 +188,7 @@
           ;; how to deal with the empty sequence
           (if (empty? obj)
             (->prototype :nothing)
-<<<<<<< HEAD
-
             (apply ->sequence (map clj->vsa obj)))
-
-=======
-            (apply ->sequence (map clj->vsa obj)))
->>>>>>> 32d74759
         (hd/hv? obj) obj
         ;; there would be alternative ways to do this
         ;; (symbol? obj) (clj->vsa {:symbol
@@ -981,31 +975,6 @@
 
 (defn analyse-expression
   [clj-exp]
-<<<<<<< HEAD
-  (cond (set? clj-exp) (set-expr (map analyse-expression
-                                   clj-exp))
-        (map? clj-exp) (map-expr
-                         (map (fn [[k v]]
-                                [(analyse-expression k)
-                                 (analyse-expression v)])
-                           clj-exp))
-        (vector? clj-exp) (vec-expr (map analyse-expression
-                                      clj-exp))
-        (seqable? clj-exp)
-          (into [] (map analyse-expression clj-exp))
-        ;; guess I'm kludgin it up, but hey clj meta
-        ;; data and namespaces are simply amazing
-        :else (let [hypersymbols
-                      (into {}
-                            (map #(update % 1 deref)
-                              (filter (fn [[sym v]]
-                                        (when (var? v)
-                                          (:hyper-fn
-                                            (meta (deref
-                                                    v)))))
-                                (ns-map *ns*))))]
-                (or (hypersymbols clj-exp) clj-exp))))
-=======
   (cond
     (set? clj-exp) (set-expr (map analyse-expression
                                   clj-exp))
@@ -1045,7 +1014,6 @@
             (or
              (hypersymbols clj-exp)
              clj-exp))))
->>>>>>> 32d74759
 
 (defn h-read [clj-exp]
   (clj->vsa (analyse-expression clj-exp)))
@@ -1154,22 +1122,14 @@
 
   (walk-cleanup (unroll (h-eval (clj->vsa [->sequence 1 2 3]))))
   (walk-cleanup (unroll (h-eval (clj->vsa (analyse-expression [1 2 3])))))
-<<<<<<< HEAD
 
   (walk-cleanup (unroll (h-eval (h-read-code [1 2 3]))))
   ;; (1 2 3)
-=======
->>>>>>> 32d74759
-
-  (walk-cleanup (unroll (h-eval (h-read-code [1 2 3]))))
-  ;; (1 2 3)
 
   (cleanup*
    (h-eval
     (h-read-code
-     (let [a [1 2 3]]))))
-
-  )
+     (let [a [1 2 3]])))))
 
 (comment
   (cleanup*
@@ -1251,10 +1211,6 @@
    (clj->vsa [:a :b :c])))
 
 (comment
-<<<<<<< HEAD
-
-=======
->>>>>>> 32d74759
   ;; => (6)
   (h-eval
    (clj->vsa [(mix1 - +) 1 2 3]))
@@ -1279,9 +1235,6 @@
   ;;
   ;; Or 'measurement'
 
-<<<<<<< HEAD
-  )
-=======
   (cleanup*
    (hd/unbind
     (h-eval
@@ -1419,5 +1372,4 @@
   (cleanup-lookup-verbose
    (h-eval
     (h-read-code
-     (release (ergo (mix :seed :water) :plant) :seed)))))
->>>>>>> 32d74759
+     (release (ergo (mix :seed :water) :plant) :seed)))))